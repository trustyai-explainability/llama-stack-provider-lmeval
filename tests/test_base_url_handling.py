--- conflicted
+++ resolved
@@ -104,29 +104,6 @@
     def test_create_model_args_without_base_url(self):
         """Test _create_model_args without base_url."""
         model_name = "test-model"
-<<<<<<< HEAD
-
-        result = self.builder._create_model_args(model_name, None)
-
-        # Should have model and num_concurrent args only
-        self.assertEqual(len(result), 2)
-
-        # Check model arg
-        model_arg = next((arg for arg in result if arg.name == "model"), None)
-        self.assertIsNotNone(model_arg)
-        self.assertEqual(model_arg.value, model_name)
-
-        # Check num_concurrent arg
-        concurrent_arg = next(
-            (arg for arg in result if arg.name == "num_concurrent"), None
-        )
-        self.assertIsNotNone(concurrent_arg)
-        self.assertEqual(concurrent_arg.value, "1")
-
-        # Should not have base_url arg
-        base_url_arg = next((arg for arg in result if arg.name == "base_url"), None)
-        self.assertIsNone(base_url_arg)
-=======
         result = self.builder._create_model_args("", self.mock_benchmark_config)
 
         # Should contain model name and base_url
@@ -135,23 +112,10 @@
         self.assertEqual(result[0].value, "/v1/completions")
         self.assertEqual(result[1].name, "model")
         self.assertEqual(result[1].value, model_name)
->>>>>>> 5fb63a70
 
     def test_create_model_args_with_regular_base_url(self):
         """Test _create_model_args with regular base_url."""
         model_name = "test-model"
-<<<<<<< HEAD
-
-        result = self.builder._create_model_args(model_name, BASE_URL)
-
-        # Should have model, base_url, and num_concurrent args
-        self.assertEqual(len(result), 3)
-
-        # Check base_url arg
-        base_url_arg = next((arg for arg in result if arg.name == "base_url"), None)
-        self.assertIsNotNone(base_url_arg)
-        self.assertEqual(base_url_arg.value, f"{BASE_URL}/v1/completions")
-=======
         result = self.builder._create_model_args(BASE_URL, self.mock_benchmark_config)
 
         # Should contain model name and base_url
@@ -160,24 +124,10 @@
         self.assertEqual(result[0].value, f"{BASE_URL}/v1/completions")
         self.assertEqual(result[1].name, "model")
         self.assertEqual(result[1].value, model_name)
->>>>>>> 5fb63a70
 
     def test_create_model_args_with_base_url_ending_with_v1(self):
         """Test _create_model_args with base_url ending with /v1."""
         model_name = "test-model"
-<<<<<<< HEAD
-        base_url = f"{BASE_URL}/v1"
-
-        result = self.builder._create_model_args(model_name, base_url)
-
-        # Should have model, base_url, and num_concurrent args
-        self.assertEqual(len(result), 3)
-
-        # Check base_url arg
-        base_url_arg = next((arg for arg in result if arg.name == "base_url"), None)
-        self.assertIsNotNone(base_url_arg)
-        self.assertEqual(base_url_arg.value, f"{BASE_URL}/v1/completions")
-=======
         base_url = "https://api.example.com/v1"
         result = self.builder._create_model_args(base_url, self.mock_benchmark_config)
 
@@ -187,24 +137,10 @@
         self.assertEqual(result[0].value, f"{base_url}/completions")
         self.assertEqual(result[1].name, "model")
         self.assertEqual(result[1].value, model_name)
->>>>>>> 5fb63a70
 
     def test_create_model_args_with_base_url_ending_with_slash_v1(self):
         """Test _create_model_args with base_url ending with /v1/."""
         model_name = "test-model"
-<<<<<<< HEAD
-        base_url = f"{BASE_URL}/v1/"
-
-        result = self.builder._create_model_args(model_name, base_url)
-
-        # Should have model, base_url, and num_concurrent args
-        self.assertEqual(len(result), 3)
-
-        # Check base_url arg - trailing slash should be stripped first, then v1 detected
-        base_url_arg = next((arg for arg in result if arg.name == "base_url"), None)
-        self.assertIsNotNone(base_url_arg)
-        self.assertEqual(base_url_arg.value, f"{BASE_URL}/v1/completions")
-=======
         base_url = "https://api.example.com/v1/"
         result = self.builder._create_model_args(base_url, self.mock_benchmark_config)
 
@@ -214,26 +150,10 @@
         self.assertEqual(result[0].value, f"{base_url.rstrip('/')}/completions")
         self.assertEqual(result[1].name, "model")
         self.assertEqual(result[1].value, model_name)
->>>>>>> 5fb63a70
 
     def test_create_model_args_with_complex_base_url_ending_with_v1(self):
         """Test _create_model_args with complex base_url ending with /v1."""
         model_name = "test-model"
-<<<<<<< HEAD
-        base_url = "https://api.example.com:8080/some/path/v1"
-
-        result = self.builder._create_model_args(model_name, base_url)
-
-        # Should have model, base_url, and num_concurrent args
-        self.assertEqual(len(result), 3)
-
-        # Check base_url arg
-        base_url_arg = next((arg for arg in result if arg.name == "base_url"), None)
-        self.assertIsNotNone(base_url_arg)
-        self.assertEqual(
-            base_url_arg.value, "https://api.example.com:8080/some/path/v1/completions"
-        )
-=======
         base_url = "https://api.example.com/path/to/service/v1"
         result = self.builder._create_model_args(base_url, self.mock_benchmark_config)
 
@@ -243,26 +163,10 @@
         self.assertEqual(result[0].value, f"{base_url}/completions")
         self.assertEqual(result[1].name, "model")
         self.assertEqual(result[1].value, model_name)
->>>>>>> 5fb63a70
 
     def test_create_model_args_with_base_url_containing_v1_but_not_ending(self):
         """Test _create_model_args with base_url containing /v1 but not ending with it."""
         model_name = "test-model"
-<<<<<<< HEAD
-        base_url = f"{BASE_URL}/v1/something/else"
-
-        result = self.builder._create_model_args(model_name, base_url)
-
-        # Should have model, base_url, and num_concurrent args
-        self.assertEqual(len(result), 3)
-
-        # Check base_url arg - should get full /v1/openai/v1/completions since it doesn't end with v1
-        base_url_arg = next((arg for arg in result if arg.name == "base_url"), None)
-        self.assertIsNotNone(base_url_arg)
-        self.assertEqual(
-            base_url_arg.value, f"{BASE_URL}/v1/something/else/v1/completions"
-        )
-=======
         base_url = "https://api.example.com/v1/endpoint"
         result = self.builder._create_model_args(base_url, self.mock_benchmark_config)
 
@@ -272,23 +176,10 @@
         self.assertEqual(result[0].value, f"{base_url}/v1/completions")
         self.assertEqual(result[1].name, "model")
         self.assertEqual(result[1].value, model_name)
->>>>>>> 5fb63a70
 
     def test_create_model_args_with_empty_base_url(self):
         """Test _create_model_args with empty base_url."""
         model_name = "test-model"
-<<<<<<< HEAD
-        base_url = ""
-
-        result = self.builder._create_model_args(model_name, base_url)
-
-        # Should have model and num_concurrent args only (empty string is falsy)
-        self.assertEqual(len(result), 2)
-
-        # Should not have base_url arg
-        base_url_arg = next((arg for arg in result if arg.name == "base_url"), None)
-        self.assertIsNone(base_url_arg)
-=======
         result = self.builder._create_model_args("", self.mock_benchmark_config)
 
         # Should contain model name and base_url
@@ -297,39 +188,10 @@
         self.assertEqual(result[0].value, "/v1/completions")
         self.assertEqual(result[1].name, "model")
         self.assertEqual(result[1].value, model_name)
->>>>>>> 5fb63a70
 
     def test_create_model_args_with_trailing_slashes(self):
         """Test _create_model_args with base_url containing trailing slashes."""
         model_name = "test-model"
-<<<<<<< HEAD
-        base_url = f"{BASE_URL}///"
-
-        result = self.builder._create_model_args(model_name, base_url)
-
-        # Should have model, base_url, and num_concurrent args
-        self.assertEqual(len(result), 3)
-
-        # Check base_url arg - trailing slashes should be stripped
-        base_url_arg = next((arg for arg in result if arg.name == "base_url"), None)
-        self.assertIsNotNone(base_url_arg)
-        self.assertEqual(base_url_arg.value, f"{BASE_URL}/v1/completions")
-
-    def test_create_model_args_with_v1_and_trailing_slashes(self):
-        """Test creating model args with base_url ending with v1 and trailing slashes."""
-        model_name = "test-model"
-        base_url = f"{BASE_URL}/v1///"
-
-        result = self.builder._create_model_args(model_name, base_url)
-
-        # Should have model, base_url, and num_concurrent args
-        self.assertEqual(len(result), 3)
-
-        # Check base_url arg - trailing slashes should be stripped first, then v1 detected
-        base_url_arg = next((arg for arg in result if arg.name == "base_url"), None)
-        self.assertIsNotNone(base_url_arg)
-        self.assertEqual(base_url_arg.value, f"{BASE_URL}/v1/completions")
-=======
         base_url = "https://api.example.com/"
         result = self.builder._create_model_args(base_url, self.mock_benchmark_config)
 
@@ -345,7 +207,6 @@
         model_name = "test-model"
         base_url = "https://api.example.com/v1/"
         result = self.builder._create_model_args(base_url, self.mock_benchmark_config)
->>>>>>> 5fb63a70
 
         # Should contain model name and base_url
         self.assertEqual(len(result), 2)
@@ -357,13 +218,6 @@
     def test_create_model_args_with_none_base_url(self):
         """Test _create_model_args with None base_url."""
         model_name = "test-model"
-<<<<<<< HEAD
-        base_url = f"{BASE_URL}/v1"
-
-        result = self.builder._create_model_args(model_name, base_url)
-
-        # All results should be ModelArg instances
-=======
         result = self.builder._create_model_args(None, self.mock_benchmark_config)
 
         # Should contain model name and base_url
@@ -378,7 +232,6 @@
         _model_name = "test-model"
         result = self.builder._create_model_args(BASE_URL, self.mock_benchmark_config)
 
->>>>>>> 5fb63a70
         for arg in result:
             self.assertIsInstance(arg, ModelArg)
             self.assertIsInstance(arg.name, str)
@@ -406,4 +259,4 @@
 
 
 if __name__ == "__main__":
-    unittest.main()+    unittest.main() 