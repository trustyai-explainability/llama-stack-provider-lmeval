--- conflicted
+++ resolved
@@ -3,19 +3,13 @@
 from __future__ import annotations
 
 from dataclasses import dataclass, field
-<<<<<<< HEAD
-from typing import Any
-=======
 from typing import Any, Dict, List, Optional
->>>>>>> 5fb63a70
 
 from llama_stack.apis.eval import BenchmarkConfig, EvalCandidate
 from llama_stack.schema_utils import json_schema_type
 from pydantic import Field
 
 from .errors import LMEvalConfigError
-<<<<<<< HEAD
-=======
 
 
 @json_schema_type
@@ -60,7 +54,6 @@
                     f"cert_file contains potentially unsafe characters: {self.cert_file}"
                 )
 
->>>>>>> 5fb63a70
 
 
 @json_schema_type
@@ -81,15 +74,8 @@
     model: str = Field(description="Name of the model")
     # FIXME: mode is only present temporarily and for debug purposes, it will be removed
     # mode: str = Field(description="Mode of the benchmark", default="production")
-<<<<<<< HEAD
-    env_vars: list[dict[str, str]] | None = None
-    metadata: dict[str, Any] | None = None
-    # Optional TLS certificate path (or False, to disable TLS verification)
-    tls: str | bool | None = None
-=======
     env_vars: Optional[List[Dict[str, str]]] = None
     metadata: Optional[Dict[str, Any]] = None
->>>>>>> 5fb63a70
 
     def __post_init__(self):
         """Validate the configuration"""
@@ -103,11 +89,11 @@
     """Configuration for Kubernetes LMEvalJob CR"""
 
     model: str
-    model_args: list[dict[str, str]] | None = field(default_factory=list)
-    task_list: dict[str, list[str]] | None = None
+    model_args: Optional[List[Dict[str, str]]] = field(default_factory=list)
+    task_list: Optional[Dict[str, List[str]]] = None
     log_samples: bool = True
     namespace: str = "default"
-    env_vars: list[dict[str, str]] | None = None
+    env_vars: Optional[List[Dict[str, str]]] = None
 
     def __post_init__(self):
         """Validate the configuration"""
@@ -127,20 +113,14 @@
     # FIXME: Hardcoded just for debug purposes
     base_url: str = "http://llamastack-service:8321"
     namespace: str | None = None
-    kubeconfig_path: str | None = None
+    kubeconfig_path: Optional[str] = None
     # Service account to use for Kubernetes deployment
-    service_account: str | None = None
+    service_account: Optional[str] = None
     # Default tokenizer to use when none is specified in the ModelCandidate
     default_tokenizer: str = "google/flan-t5-base"
-<<<<<<< HEAD
-    metadata: dict[str, Any] | None = None
-    # Optional TLS certificate path (or False, to disable TLS verification)
-    tls: str | bool | None = None
-=======
     metadata: Optional[Dict[str, Any]] = None
     # TLS configuration - structured approach
     tls: Optional[TLSConfig] = None
->>>>>>> 5fb63a70
 
     def __post_init__(self):
         """Validate the configuration"""
