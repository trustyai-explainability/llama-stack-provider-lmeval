"""LMEval provider implementation for Llama Stack."""

from __future__ import annotations

import json
import logging
import os
import uuid
from datetime import datetime
from pathlib import Path
<<<<<<< HEAD
from typing import Any
=======
from typing import Any, Dict, List, Optional, Tuple, Union
>>>>>>> 5fb63a70

import yaml
from kubernetes import client as k8s_client
from kubernetes import config as k8s_config
from kubernetes.client.rest import ApiException
from llama_stack.apis.benchmarks import Benchmark, ListBenchmarksResponse
from llama_stack.apis.common.job_types import Job, JobStatus
from llama_stack.apis.eval import BenchmarkConfig, Eval, EvaluateResponse
from llama_stack.apis.scoring import ScoringResult
from llama_stack.providers.datatypes import BenchmarksProtocolPrivate
from pydantic import BaseModel

from .config import LMEvalEvalProviderConfig
from .errors import LMEvalConfigError, LMEvalTaskNameError

logger = logging.getLogger(__name__)


def _get_tls_config_from_env(provider_config=None) -> Optional[Union[str, bool]]:
    """Get TLS configuration from environment variables with provider config fallback.

    Args:
        provider_config: Optional provider configuration object for fallback

    Returns:
        TLS configuration: True for verify=True, string path for certificate file, or None if not configured
    """
    tls_enabled = os.environ.get("TRUSTYAI_LMEVAL_TLS", "").lower() == "true"
    if not tls_enabled:
        # Fallback to provider config if environment variables not set
        if (
                    provider_config
                    and hasattr(provider_config, "tls")
                    and provider_config.tls is not None
                ) and provider_config.tls.enable:
            if (
                provider_config.tls.cert_file is not None
                and provider_config.tls.cert_secret is not None
            ):
                # Both are set, return the full path where the certificate will be mounted
                mount_path = "/etc/ssl/certs"
                full_cert_path = f"{mount_path}/{provider_config.tls.cert_file}"
                logger.debug(
                    "Using TLS configuration from provider config: %s", full_cert_path
                )
                return full_cert_path
            else:
                # TLS enabled but no certificates specified
                logger.debug("Using TLS configuration from provider config: True")
                return True

        return None

    cert_file = os.environ.get("TRUSTYAI_LMEVAL_CERT_FILE")
    cert_secret = os.environ.get("TRUSTYAI_LMEVAL_CERT_SECRET")

    if cert_file and cert_secret:
        # Both are set, return the full path where the certificate will be mounted
        mount_path = "/etc/ssl/certs"
        full_cert_path = f"{mount_path}/{cert_file}"
        logger.debug("Using TLS configuration from environment variables: %s", full_cert_path)
        return full_cert_path
    elif cert_file or cert_secret:
        # Only one is set, this is invalid configuration
        missing_var = "TRUSTYAI_LMEVAL_CERT_SECRET" if cert_file else "TRUSTYAI_LMEVAL_CERT_FILE"
        logger.error(
            "Invalid TLS configuration: %s is set but %s is missing. "
            "Both environment variables must be set when TRUSTYAI_LMEVAL_TLS is True.",
            "TRUSTYAI_LMEVAL_CERT_FILE" if cert_file else "TRUSTYAI_LMEVAL_CERT_SECRET",
            missing_var
        )
        
        # Check if we can fall back to provider config
        if (
            provider_config
            and hasattr(provider_config, "tls")
            and provider_config.tls is not None
            and provider_config.tls.enable
        ):
            if (
                provider_config.tls.cert_file is not None
                and provider_config.tls.cert_secret is not None
            ):
                mount_path = "/etc/ssl/certs"
                full_cert_path = f"{mount_path}/{provider_config.tls.cert_file}"
                logger.warning(
                    "Falling back to provider config TLS due to incomplete environment variables: %s",
                    full_cert_path
                )
                return full_cert_path
            else:
                logger.warning(
                    "Falling back to provider config TLS (verify=True) due to incomplete environment variables"
                )
                return True
        else:
            logger.error(
                "Cannot fall back to provider config TLS. TLS verification will be disabled."
            )
            return None
    else:
        # Neither is set, return True for verify=True
        logger.debug("No TLS certificate files specified, using verify=True")
        return True


def _create_tls_volume_config(
    provider_config=None,
) -> Tuple[Optional[List[Dict[str, Any]]], Optional[List[Dict[str, Any]]]]:
    """Create volume mount and volume configuration for TLS certificates.

    Args:
        provider_config: Optional provider configuration object for fallback

    Returns:
        Tuple of (volume_mounts, volumes) or (None, None) if TLS is not configured
    """
    tls_enabled = os.environ.get("TRUSTYAI_LMEVAL_TLS", "").lower() == "true"
    cert_file = os.environ.get("TRUSTYAI_LMEVAL_CERT_FILE")
    cert_secret = os.environ.get("TRUSTYAI_LMEVAL_CERT_SECRET")

    # If environment variables not set, check provider config
    if (
            not tls_enabled
            and provider_config
            and hasattr(provider_config, "tls")
            and provider_config.tls is not None
        ) and provider_config.tls.enable:
        tls_enabled = True
        cert_file = provider_config.tls.cert_file
        cert_secret = provider_config.tls.cert_secret

    if not tls_enabled:
        return None, None

    # Create TLSConfig object from environment variables for validation
    try:
        from .config import TLSConfig
        tls_config = TLSConfig(
            enable=True,
            cert_file=cert_file,
            cert_secret=cert_secret
        )
    except Exception as e:
        logger.warning(
            "TLS configuration validation failed: %s. No volumes will be created.", str(e)
        )
        return None, None

    # If validation passed but no certificates specified, no volumes needed
    if tls_config.cert_file is None or tls_config.cert_secret is None:
        logger.debug("TLS enabled but no certificates specified, no volumes created")
        return None, None

    # Mount path is predefined as /etc/ssl/certs/
    mount_path = "/etc/ssl/certs"

    # Create volume mount
    volume_mounts = [{"name": "tls-cert", "mountPath": mount_path, "readOnly": True}]

    # Create volume
    volumes = [
        {
            "name": "tls-cert",
            "secret": {
                "secretName": tls_config.cert_secret,
                "items": [{"key": tls_config.cert_file, "path": tls_config.cert_file}],
            },
        }
    ]

    logger.info(
        "Created TLS volume config: mount=%s, secret=%s, cert_file=%s", 
        mount_path, tls_config.cert_secret, tls_config.cert_file
    )
    return volume_mounts, volumes


class ModelArg(BaseModel):
    """Model argument for the LMEval CR."""

    name: str
    value: str


class ContainerConfig(BaseModel):
    """Container configuration for the LMEval CR."""

<<<<<<< HEAD
    env: list[dict[str, Any]] | None = None
=======
    env: Optional[List[Dict[str, Any]]] = None
    volumeMounts: Optional[List[Dict[str, Any]]] = None
>>>>>>> 5fb63a70


class PodConfig(BaseModel):
    """Pod configuration for the LMEval CR."""

    container: ContainerConfig
<<<<<<< HEAD
    serviceAccountName: str | None = None
=======
    serviceAccountName: Optional[str] = None
    volumes: Optional[List[Dict[str, Any]]] = None
>>>>>>> 5fb63a70


class GitSource(BaseModel):
    """Git source for custom tasks."""

    url: str
    branch: str | None = None
    commit: str | None = None
    path: str | None = None

    def model_dump(self, **kwargs):
        result = super().model_dump(**kwargs)
        return {k: v for k, v in result.items() if v is not None}


class CustomTaskSource(BaseModel):
    """Source of custom tasks."""

    git: GitSource

    def model_dump(self, **kwargs):
        return {"git": self.git.model_dump(**kwargs)}


class CustomTasks(BaseModel):
    """Custom tasks configuration."""

    source: CustomTaskSource

    def model_dump(self, **kwargs):
        return {"source": self.source.model_dump(**kwargs)}


class TaskList(BaseModel):
    """Task list configuration for the LMEval Custom Resource."""

    taskNames: list[str]
    customTasks: CustomTasks | None = None

    def model_dump(self, **kwargs):
        result = super().model_dump(**kwargs)
        if result.get("customTasks") is None:
            del result["customTasks"]
        return result


class LMEvalSpec(BaseModel):
    """Specification for the LMEval Custom Resource."""

    allowOnline: bool = True
    allowCodeExecution: bool = True
    model: str = "local-completions"
    taskList: TaskList
    logSamples: bool = True
    batchSize: str = "1"
    limit: str | None = None
    modelArgs: list[ModelArg]
    pod: PodConfig | None = None
    offline: dict[str, Any] | None = None

    def model_dump(self, **kwargs):
        result = super().model_dump(**kwargs)

        if "taskList" in result:
            task_list = result["taskList"]
            if "customTasks" in task_list and task_list["customTasks"] is None:
                del task_list["customTasks"]

        if "offline" in result and result["offline"] is None:
            del result["offline"]

        return result


class LMEvalMetadata(BaseModel):
    """Metadata for the LMEval Custom Resource."""

    name: str
    namespace: str


class LMEvalCR(BaseModel):
    """LMEval Custom Resource model."""

    apiVersion: str = "trustyai.opendatahub.io/v1alpha1"
    kind: str = "LMEvalJob"
    metadata: LMEvalMetadata
    spec: LMEvalSpec

    def model_dump(self, **kwargs):
        result = super().model_dump(**kwargs)

        task_list = result.get("spec", {}).get("taskList", {})

        if task_list.get("customTasks") is None:
            del task_list["customTasks"]

        return result


class LMEvalCRBuilder:
    """An utility class which creates LMEval Custom Resources from BenchmarkConfigs."""

    def __init__(self, namespace: str = "default", service_account: str | None = None):
        """Initialize the LMEvalCRBuilder.

        Args:
            namespace: The Kubernetes namespace to use
            service_account: Optional service account to use for the LMEval Custom Resource
        """
        self._namespace = namespace
        self._service_account = service_account
        self._config = None

    @staticmethod
    def _build_openai_url(base_url: str) -> str:
        """Build OpenAI-compatible URL from base URL.

        Args:
            base_url: The base URL for the model service

        Returns:
            OpenAI-compatible URL with proper path structure
        """
        # Strip trailing slashes
        cleaned_url = base_url.rstrip("/")

        # Check if URL already ends with v1
        if cleaned_url.endswith("/v1"):
            return f"{cleaned_url}/completions"
        else:
            return f"{cleaned_url}/v1/completions"

    def _create_model_args(
<<<<<<< HEAD
        self, model_name: str, base_url: str | None = None
    ) -> list[ModelArg]:
        """Create model arguments for the CR.

        Args:
            model_name: The model name to use
            base_url: Optional base URL for the model service

        Returns:
            List of ModelArg objects
        """
        model_args = [ModelArg(name="model", value=model_name)]

        if base_url:
            openai_base_url = self._build_openai_url(base_url)
            model_args.append(ModelArg(name="base_url", value=openai_base_url))

        # Add TLS configuration (if present in config)
        if hasattr(self._config, "tls") and self._config.tls is not None:
            tls_value = str(self._config.tls)
            logger.debug(
                f"Adding TLS configuration to CR: verify_certificate={tls_value}"
=======
        self, base_url: str, benchmark_config: BenchmarkConfig
    ) -> List[ModelArg]:
        """Create model arguments for the LMEvalJob CR."""
        model_args = [
            ModelArg(
                name="base_url", value=self._build_openai_url(base_url) if base_url is not None else ""
            ),
        ]

        # Add model name if specified in benchmark config
        if hasattr(benchmark_config, "model") and benchmark_config.model:
            model_args.append(ModelArg(name="model", value=benchmark_config.model))

        # Add custom model args from benchmark config, avoiding duplicate keys
        if hasattr(benchmark_config, "model_args") and benchmark_config.model_args:
            existing_arg_names = {arg.name for arg in model_args}
            for arg in benchmark_config.model_args:
                if arg.name not in existing_arg_names:
                    model_args.append(arg)
                else:
                    # Optionally, update the value for existing keys instead of skipping
                    for i, existing_arg in enumerate(model_args):
                        if existing_arg.name == arg.name:
                            model_args[i] = arg
                            break

        # Add TLS configuration
        env_tls_config = _get_tls_config_from_env(self._config)
        if env_tls_config is not None:
            model_args.append(
                ModelArg(name="verify_certificate", value=str(env_tls_config))
>>>>>>> 5fb63a70
            )

        return model_args

    def _collect_env_vars(
        self, task_config: BenchmarkConfig, stored_benchmark: Benchmark | None
    ) -> list[dict[str, Any]]:
        """Collect environment variables.

        Args:
            task_config: Task configuration
            stored_benchmark: Optional stored benchmark

        Returns:
            List of environment variables
        """
        env_vars = []
        if hasattr(task_config, "env_vars") and task_config.env_vars:
            env_vars = task_config.env_vars

        # Get environment variables from metadata
        if hasattr(task_config, "metadata") and task_config.metadata:
            metadata_env = task_config.metadata.get("env")
            if metadata_env and isinstance(metadata_env, dict):
                logger.debug("Found environment variables in metadata: %s", metadata_env)
                for key, value in metadata_env.items():
                    if isinstance(value, dict) and "secret" in value:
                        # Handle Kubernetes secret reference structure
                        env_vars.append({"name": key, "secret": value["secret"]})
                        logger.debug(
                            "Added secret environment variable from metadata: %s", key
                        )
                    else:
                        # Handle simple string value
                        env_vars.append({"name": key, "value": str(value)})
<<<<<<< HEAD
                        logger.debug(f"Added environment variable from metadata: {key}")
=======
                        logger.debug("Added environment variable from metadata: %s", key)
>>>>>>> 5fb63a70

        # Get environment variables from stored benchmark metadata
        if (
            not env_vars
            and stored_benchmark
            and hasattr(stored_benchmark, "metadata")
            and stored_benchmark.metadata
        ):
            metadata_env = stored_benchmark.metadata.get("env")
            if metadata_env and isinstance(metadata_env, dict):
                logger.debug(
                    "Found environment variables in stored benchmark metadata: %s", metadata_env
                )
                for key, value in metadata_env.items():
                    if isinstance(value, dict) and "secret" in value:
                        # Handle Kubernetes secret reference structure
                        env_vars.append({"name": key, "secret": value["secret"]})
                        logger.debug(
                            "Added secret environment variable from stored benchmark metadata: %s", key
                        )
                    else:
                        # Handle simple string value
                        env_vars.append({"name": key, "value": str(value)})
                        logger.debug(
                            "Added environment variable from stored benchmark metadata: %s", key
                        )

        return env_vars

    def _extract_task_name(self, benchmark_id: str) -> str:
        """Extract task name from benchmark ID.

        Args:
            benchmark_id: The benchmark id

        Returns:
            Task name

        Raises:
            LMEvalTaskNameError: If task name is empty or invalid
        """
        task_name_parts = benchmark_id.split("::")
        task_name = task_name_parts[-1].strip() if task_name_parts else ""
        if not task_name:
            raise LMEvalTaskNameError(
                f"Invalid benchmark_id '{benchmark_id}': task name is empty or invalid"
            )

        return task_name

    def _create_pod_config(self, env_vars: list[dict[str, Any]]) -> PodConfig | None:
        """Create pod configuration with environment variables.

        Args:
            env_vars: List of environment variables

        Returns:
            PodConfig object or None if no config needed
        """
        if not env_vars and not self._service_account:
            # Check if we need TLS volumes even without env vars
            volume_mounts, volumes = _create_tls_volume_config(self._config)
            if volume_mounts and volumes:
                container_config = ContainerConfig(volumeMounts=volume_mounts)
                pod_config = PodConfig(
                    container=container_config,
                    serviceAccountName=self._service_account,
                    volumes=volumes,
                )
                logger.info("Created pod config with TLS volumes")
                return pod_config
            return None

        # Process environment variables to handle both simple values and secret references
        processed_env_vars = []
        for env_var in env_vars:
            env_entry = {"name": env_var["name"]}

            # Check if this env var has a secret reference
            if "secret" in env_var and env_var["secret"]:
                # Custom secret structure: name/value/secret
                secret_ref = env_var["secret"]
                if (
                    isinstance(secret_ref, dict)
                    and "name" in secret_ref
                    and "key" in secret_ref
                ):
                    env_entry["valueFrom"] = {
                        "secretKeyRef": {
                            "name": secret_ref["name"],
                            "key": secret_ref["key"],
                        }
                    }
                else:
                    # Invalid secret structure, fall back to simple value
                    logger.warning(
                        "Invalid secret structure for env var '%s'. "
                        "Expected a dict with 'name' and 'key'. Falling back to simple value.",
                        env_var.get('name', '<unknown>')
                    )
                    env_entry["value"] = str(env_var.get("value", ""))
            else:
                # Handle value field (simple or complex structures)
                value = env_var.get("value")
                if (
                    isinstance(value, str)
                    and value.startswith("{")
                    and value.endswith("}")
                ):
                    # A stringified dict, parse it
                    try:
                        import ast

                        parsed_value = ast.literal_eval(value)
                        if (
                            isinstance(parsed_value, dict)
                            and "valueFrom" in parsed_value
                        ):
                            # Use the parsed valueFrom structure
                            env_entry |= parsed_value
                        else:
                            # Use as simple string value
                            env_entry["value"] = value
                    except (ValueError, SyntaxError):
                        # If parsing fails, use as simple string value
                        env_entry["value"] = value
                elif isinstance(value, dict):
                    # Direct dict structure (e.g., valueFrom)
                    env_entry.update(value)
                else:
                    # Simple string value
                    env_entry["value"] = str(value) if value is not None else ""

            processed_env_vars.append(env_entry)

        # Get TLS volume configuration
        volume_mounts, volumes = _create_tls_volume_config(self._config)

        # Add environment variables to the container config
        container_config = ContainerConfig(
            env=processed_env_vars or None, volumeMounts=volume_mounts
        )

        # Add service account to the pod config
        pod_config = PodConfig(
            container=container_config,
            serviceAccountName=self._service_account,
            volumes=volumes,
        )

        if env_vars:
            env_var_names = [env_var["name"] for env_var in processed_env_vars]
            logger.debug(
                "Setting pod environment variables: %s", ', '.join(env_var_names)
            )

        if volume_mounts and volumes:
            logger.info("Added TLS volume configuration to pod")

        return pod_config

    def _extract_git_source(
        self, task_config: BenchmarkConfig, stored_benchmark: Benchmark | None
    ) -> dict[str, Any] | None:
        """Extract git source data from task config or stored benchmark.

        Args:
            task_config: Task configuration
            stored_benchmark: Optional stored benchmark

        Returns:
            Git source data or None if not available
        """
        # Check task_config metadata first
        if (
            hasattr(task_config, "metadata")
            and task_config.metadata
            and "custom_task" in task_config.metadata
        ):
            custom_task_data = task_config.metadata.get("custom_task", {})
            git_data = custom_task_data.get("git", {})

            if git_data and "url" in git_data:
                logger.debug(
                    "Found git URL in task_config metadata: %s", git_data.get('url')
                )
                return {
                    "url": git_data.get("url"),
                    "branch": git_data.get("branch"),
                    "commit": git_data.get("commit"),
                    "path": git_data.get("path"),
                }

        # Check in stored_benchmark
        if (
            stored_benchmark
            and hasattr(stored_benchmark, "metadata")
            and stored_benchmark.metadata
        ):
            custom_task_data = stored_benchmark.metadata.get("custom_task", {})
            git_data = custom_task_data.get("git", {})
            if git_data and "url" in git_data:
                logger.debug(
                    "Found git URL in stored_benchmark metadata: %s", git_data.get('url')
                )
                return {
                    "url": git_data.get("url"),
                    "branch": git_data.get("branch"),
                    "commit": git_data.get("commit"),
                    "path": git_data.get("path"),
                }

        return None

    def _extract_pvc_name(
        self, task_config: BenchmarkConfig, stored_benchmark: Benchmark | None
    ) -> str | None:
        """Get PVC name from metadata with structure input.storage.pvc.

        Args:
            task_config: Task configuration
            stored_benchmark: Optional stored benchmark

        Returns:
            PVC name or None if not available
        """
        if hasattr(task_config, "metadata") and task_config.metadata:
            input_data = task_config.metadata.get("input", {})
            if isinstance(input_data, dict):
                storage_data = input_data.get("storage", {})
                if isinstance(storage_data, dict):
                    pvc_name = storage_data.get("pvc")
                    if pvc_name and isinstance(pvc_name, str):
                        logger.debug(
                            "Found PVC name in task_config metadata: %s", pvc_name
                        )
                        return pvc_name

        if (
            stored_benchmark
            and hasattr(stored_benchmark, "metadata")
            and stored_benchmark.metadata
        ):
            input_data = stored_benchmark.metadata.get("input", {})
            if isinstance(input_data, dict):
                storage_data = input_data.get("storage", {})
                if isinstance(storage_data, dict):
                    pvc_name = storage_data.get("pvc")
                    if pvc_name and isinstance(pvc_name, str):
                        logger.debug(
                            "Found PVC name in stored_benchmark metadata: %s", pvc_name
                        )
                        return pvc_name

        return None

    def create_cr(
        self,
        benchmark_id: str,
        task_config: BenchmarkConfig,
        base_url: str | None = None,
        limit: str | None = None,
        stored_benchmark: Benchmark | None = None,
    ) -> dict:
        """Create LMEval Custom Resource from a Llama Stack BenchmarkConfig.

        Args:
            benchmark_id: The benchmark identifier
            task_config: Configuration for the evaluation task
            base_url: Optional base URL for the model service
            limit: Optional limit for number of examples to evaluate
            stored_benchmark: Optional stored benchmark to retrieve metadata

        Returns:
            dict: LMEval CR specification

        Raises:
            LMEvalConfigError: If the configuration is invalid
        """
        logger.info("CREATE_CR: Starting CR creation for benchmark %s", benchmark_id)
        logger.info("CREATE_CR: Task config type: %s", type(task_config))
        logger.info(
            "CREATE_CR: Task config has metadata: %s", hasattr(task_config, 'metadata')
        )
        if hasattr(task_config, "metadata"):
            logger.info(
                "CREATE_CR: Task config metadata content: %s", task_config.metadata
            )
        # Validate model candidate
        eval_candidate = task_config.eval_candidate
        if eval_candidate.type != "model":
            raise LMEvalConfigError("LMEval only supports model candidates for now")

        # Extract TLS configuration - prioritise environment variables over benchmark config
        benchmark_tls = None

        # Check for TLS configuration in benchmark config
        if (
            hasattr(task_config, "tls")
            and task_config.tls is not None
            and isinstance(task_config.tls, (str, bool))
        ):
            benchmark_tls = task_config.tls
            logger.debug(
                "Found TLS configuration in benchmark config: %s", benchmark_tls
            )

        logger.info("Final benchmark_tls value for model args: %s", benchmark_tls)

        # Create model args
        model_args = self._create_model_args(base_url, task_config)

        if (
            hasattr(stored_benchmark, "metadata")
            and stored_benchmark.metadata
            and "tokenizer" in stored_benchmark.metadata
        ):
            tokenizer_value = stored_benchmark.metadata.get("tokenizer")
            if isinstance(tokenizer_value, str) and tokenizer_value:
                logger.debug("Using custom tokenizer from metadata: %s", tokenizer_value)
                model_args.append(ModelArg(name="tokenizer", value=tokenizer_value))

        # Add tokenized_requests parameter if present in metadata
        if (
            hasattr(stored_benchmark, "metadata")
            and stored_benchmark.metadata
            and "tokenized_requests" in stored_benchmark.metadata
        ):
            tokenized_requests_value = stored_benchmark.metadata.get(
                "tokenized_requests"
            )
            if (
                isinstance(tokenized_requests_value, (bool, str))
                and tokenized_requests_value is not None
            ):
                value_str = str(tokenized_requests_value)
                logger.debug("Using tokenized_requests from metadata: %s", value_str)
                model_args.append(ModelArg(name="tokenized_requests", value=value_str))

        # Collect environment variables
        env_vars = self._collect_env_vars(task_config, stored_benchmark)

        # Extract task name
        task_name = self._extract_task_name(benchmark_id)

        # Create pod config
        pod_config = self._create_pod_config(env_vars)

        # Generate UUID-based id

        job_id = str(uuid.uuid4())

        # Create task list
        task_list_params = {"taskNames": [task_name]}

        # Extract git source data
        git_source_data = self._extract_git_source(task_config, stored_benchmark)

        # Extract PVC name
        pvc_name = self._extract_pvc_name(task_config, stored_benchmark)

        # Create CR spec parameters
        spec_params = {
            "taskList": TaskList(**task_list_params),
            "modelArgs": model_args,
            "pod": pod_config,
        }

        if limit is not None:
            spec_params["limit"] = limit

        # Create CR
        cr = LMEvalCR(
            metadata=LMEvalMetadata(
                name=f"lmeval-llama-stack-job-{job_id[:8]}", namespace=self._namespace
            ),
            spec=LMEvalSpec(**spec_params),
        )

        cr_dict = cr.model_dump()

        if pvc_name:
            logger.info("Setting up offline storage with PVC: %s", pvc_name)
            if "offline" in cr_dict["spec"] and cr_dict["spec"]["offline"] is None:
                logger.warning("Removing null offline field from CR spec")
                del cr_dict["spec"]["offline"]

            cr_dict["spec"]["offline"] = {"storage": {"pvcName": pvc_name}}
            logger.debug("Added offline storage to CR with PVC: %s", pvc_name)

        # Add custom tasks to CR if git source data is available
        if git_source_data:
            logger.info("Adding customTasks to CR with git data: %s", git_source_data)

            custom_tasks_section = {"source": {"git": {}}}

            for key, value in git_source_data.items():
                if value is not None:
                    custom_tasks_section["source"]["git"][key] = value

            cr_dict["spec"]["taskList"]["customTasks"] = custom_tasks_section

            logger.debug(
                "Added customTasks to CR: %s", json.dumps(custom_tasks_section, indent=2)
            )
        else:
            logger.warning("No git source data found for customTasks")

        logger.debug("Final LMEval Custom Resource: %s", json.dumps(cr_dict, indent=2))

        return cr_dict


def _resolve_namespace(config: LMEvalEvalProviderConfig) -> str:
    """Resolve the namespace.
    1. Namespace check in the provider config
    2. If missing, read from environment variable TRUSTYAI_LM_EVAL_NAMESPACE
    3. If all above missing, use current namespace from service account or pod environment.

    Args:
        config: The LMEval provider configuration

    Returns:
        The resolved namespace string

    """  # noqa: D205, E501
    # Check if namespace is explicitly set in the provider config
    if config.namespace:
        logger.debug("Using namespace from provider config: %s", config.namespace)
        return config.namespace.strip()

    # Check from environment variable
    env_namespace = os.getenv("TRUSTYAI_LM_EVAL_NAMESPACE")  # noqa: Q000
    if env_namespace:
        logger.debug("Using namespace from environment variable: %s", env_namespace)
        return env_namespace

    # Check from service account namespace file
    service_account_namespace_path = (
        "/var/run/secrets/kubernetes.io/serviceaccount/namespace"
    )
    if Path(service_account_namespace_path).exists():
        try:
<<<<<<< HEAD
            with open(service_account_namespace_path) as f:
=======
            with open(service_account_namespace_path, "r") as f:
>>>>>>> 5fb63a70
                namespace = f.read().strip()
                if namespace:
                    logger.debug("Using namespace from service account: %s", namespace)
                    return namespace
        except OSError as e:
            logger.warning("Failed to read namespace from service account: %s", e)

    # Check for POD_NAMESPACE environment variable
    pod_namespace = os.getenv("POD_NAMESPACE")
    if pod_namespace:
        logger.debug(
<<<<<<< HEAD
            f"Using namespace from POD_NAMESPACE environment variable: {pod_namespace}"
=======
            "Using namespace from POD_NAMESPACE environment variable: %s", pod_namespace
>>>>>>> 5fb63a70
        )
        return pod_namespace

    # Check for NAMESPACE environment variable
    alt_namespace = os.getenv("NAMESPACE")  # noqa: Q000
    if alt_namespace:
        logger.debug(
<<<<<<< HEAD
            f"Using namespace from NAMESPACE environment variable: {alt_namespace}"
=======
            "Using namespace from NAMESPACE environment variable: %s", alt_namespace
>>>>>>> 5fb63a70
        )
        return alt_namespace

    # No namespace found - fail explicitly
    raise LMEvalConfigError(  # noqa: TRY003
        "Unable to determine namespace. Please specify one of the following:\n"  # noqa: EM101
        "1. Set 'namespace' in your run.yaml provider config\n"
        "2. Set TRUSTYAI_LM_EVAL_NAMESPACE environment variable\n"
        "3. Ensure pod has access to service account namespace file\n"
        "4. Set POD_NAMESPACE or NAMESPACE environment variables",
    )


class LMEval(Eval, BenchmarksProtocolPrivate):
    """LMEval provider implementation for Kubernetes-based evaluations."""

    def __init__(self, config: LMEvalEvalProviderConfig):
        self._config = config

        self._namespace = _resolve_namespace(self._config)

<<<<<<< HEAD
        logger.debug(f"LMEval provider initialized with namespace: {self._namespace}")
        logger.debug(f"LMEval provider config values: {vars(self._config)}")
=======
        logger.debug("LMEval provider initialized with namespace: %s", self._namespace)
        logger.debug("LMEval provider config values: %s", vars(self._config))
>>>>>>> 5fb63a70
        self.benchmarks = {}
        self._jobs: list[Job] = []
        self._job_metadata = {}

        self._k8s_client = None
        self._k8s_custom_api = None
        if self.use_k8s:
            self._init_k8s_client()
            logger.debug(
<<<<<<< HEAD
                f"Initialized Kubernetes client with namespace: {self._namespace}"
=======
                "Initialized Kubernetes client with namespace: %s", self._namespace
>>>>>>> 5fb63a70
            )
            self._cr_builder = LMEvalCRBuilder(
                namespace=self._namespace,
                service_account=getattr(self._config, "service_account", None),
            )
            self._cr_builder._config = self._config

    def _init_k8s_client(self):
        """Initialize the Kubernetes client."""
        # FIXME: Support in-cluster kubeconfig only?
        try:
            k8s_config.load_incluster_config()
            logger.debug("Loaded Kubernetes config from within the cluster")
        except k8s_config.ConfigException:
            try:
                k8s_config.load_kube_config()
                logger.debug("Loaded Kubernetes config from kubeconfig file")
            except k8s_config.ConfigException as e:
                logger.error("Failed to load Kubernetes config: %s", e)
                raise LMEvalConfigError(
                    f"Failed to initialize Kubernetes client: {e}"
                ) from e

        self._k8s_client = k8s_client.ApiClient()
        self._k8s_custom_api = k8s_client.CustomObjectsApi(self._k8s_client)

    @property
    def use_k8s(self) -> bool:
        """Check if K8s mode is enabled."""
        return getattr(self._config, "use_k8s", True)

    async def initialize(self):
        logger.debug("Initializing Base LMEval")

    async def list_benchmarks(self) -> ListBenchmarksResponse:
        """List all registered benchmarks.

        Returns:
            ListBenchmarksResponse: Response containing all registered benchmarks
        """
        return ListBenchmarksResponse(data=list(self.benchmarks.values()))

    async def get_benchmark(self, benchmark_id: str) -> Benchmark | None:
        """Get a specific benchmark by ID.

        Args:
            benchmark_id: The benchmark identifier

        Returns:
            Optional[Benchmark]: The benchmark if found, None otherwise
        """
        benchmark = self.benchmarks.get(benchmark_id)
        if benchmark:
            logger.debug(
                "Retrieved benchmark %s with metadata: %s", benchmark_id, benchmark.metadata
            )
            if "custom_task" in benchmark.metadata:
                logger.debug(
                    "Benchmark %s has custom_task: %s", benchmark_id, benchmark.metadata.get('custom_task')
                )
        return benchmark

    async def register_benchmark(self, benchmark: Benchmark) -> None:
        """Register a benchmark for evaluation.

        Args:
            benchmark: The benchmark to register
        """
        logger.debug("Registering benchmark: %s", benchmark.identifier)
        # FIXME: Remove debug logging
        if hasattr(benchmark, "metadata") and benchmark.metadata:
            logger.debug("Registering benchmark with metadata: %s", benchmark.metadata)
            if "custom_task" in benchmark.metadata:
                logger.debug(
                    "Benchmark has custom_task: %s", benchmark.metadata.get('custom_task')
                )
        self.benchmarks[benchmark.identifier] = benchmark

    def _get_job_id(self) -> str:
        """Generate a unique job ID.

        Returns:
            Unique job ID string
        """

        return f"lmeval-job-{str(uuid.uuid4())}"

    def _deploy_lmeval_cr(self, cr: dict, job_id: str) -> None:
        """Deploy LMEval custom resource to Kubernetes.

        Args:
            cr: Custom resource definition
            job_id: Job ID to track the deployment

        Raises:
            LMEvalConfigError: If deployment fails
        """
        group = "trustyai.opendatahub.io"
        version = "v1alpha1"
        plural = "lmevaljobs"

        if "spec" in cr:
            pvc_name = None

            if hasattr(self._cr_builder, "_config") and hasattr(
                self._cr_builder._config, "metadata"
            ):
                config_metadata = self._cr_builder._config.metadata
                if (
                    config_metadata
                    and "input" in config_metadata
                    and "storage" in config_metadata.get("input", {})
                ):
                    storage_data = config_metadata["input"]["storage"]
                    if isinstance(storage_data, dict) and "pvc" in storage_data:
                        pvc_name = storage_data["pvc"]

            if pvc_name:
                if "offline" in cr["spec"] and cr["spec"]["offline"] is None:
                    logger.warning(
                        "Removing null offline field from CR spec before deployment"
                    )
                    del cr["spec"]["offline"]

                cr["spec"]["offline"] = {"storage": {"pvcName": pvc_name}}
                logger.debug(
                    "Ensured offline storage in CR before deployment: %s", pvc_name
                )

        cr_yaml = yaml.dump(cr, default_flow_style=False)
        try:
            cr_dict = yaml.safe_load(cr_yaml)
            if (
                "spec" in cr_dict
                and "offline" in cr_dict["spec"]
                and cr_dict["spec"]["offline"] is None
            ):
                logger.warning("Found null offline field in YAML, fixing it")
                del cr_dict["spec"]["offline"]

            if pvc_name:
                cr_dict["spec"]["offline"] = {"storage": {"pvcName": pvc_name}}
                logger.debug("Re-added offline storage in YAML: %s", pvc_name)

            cr_yaml = yaml.dump(cr_dict, default_flow_style=False)
            cr = cr_dict
        except Exception as e:
            logger.error("Error fixing YAML: %s", e)

        logger.info(
            "Deploying LMEvalJob Custom Resource to Kubernetes namespace: %s", self._namespace
        )
        logger.info("Full Custom Resource being submitted: \n%s", cr_yaml)

        try:
            response = self._k8s_custom_api.create_namespaced_custom_object(
                group=group,
                version=version,
                namespace=self._namespace,
                plural=plural,
                body=cr,
            )

            if (
                not response
                or not isinstance(response, dict)
                or "metadata" not in response
            ):
                logger.error("Invalid response from Kubernetes API")
                raise LMEvalConfigError("Invalid response from Kubernetes API")

            logger.debug(
                "Successfully deployed LMEval CR to Kubernetes: %s", response['metadata']['name']
            )

            self._job_metadata[job_id]["k8s_name"] = cr["metadata"]["name"]

        except ApiException as e:
            logger.error("Failed to deploy LMEval CR to Kubernetes: %s", e)
            raise LMEvalConfigError(f"Failed to deploy LMEval CR: {e}") from e

    def _process_benchmark_config(
        self, benchmark_config: BenchmarkConfig
    ) -> str | None:
        """Process benchmark configuration for limit.

        Args:
            benchmark_config: Benchmark configuration

        Returns:
            Example limit as string or None
        """
        if (
            not hasattr(benchmark_config, "num_examples")
            or benchmark_config.num_examples is None
        ):
            return None

        config_limit = str(benchmark_config.num_examples)
        logger.debug("Using example limit from config: %s", config_limit)
        return config_limit

    def _process_environment_vars(self, benchmark_config: BenchmarkConfig) -> None:
        """Process environment variables from metadata.

        Args:
            benchmark_config: Benchmark configuration
        """
        if not (
            hasattr(benchmark_config, "metadata")
            and benchmark_config.metadata
            and "env" in benchmark_config.metadata
        ):
            return

        env_data = benchmark_config.metadata.get("env", {})
        if not isinstance(env_data, dict):
            return

        if (
            not hasattr(benchmark_config, "env_vars")
            or benchmark_config.env_vars is None
        ):
            benchmark_config.env_vars = []

        for key, value in env_data.items():
            benchmark_config.env_vars.append({"name": key, "value": str(value)})

        logger.debug(
            "Added environment variables from metadata.env to benchmark_config"
        )

    async def run_eval(
        self,
        benchmark_id: str,
        benchmark_config: BenchmarkConfig,
        limit: str = "2",
    ) -> dict[str, str]:
        """Run an evaluation for a specific benchmark and configuration.

        Args:
            benchmark_id: The benchmark id
            benchmark_config: Configuration for the evaluation task
            limit: The maximum number of examples to evaluate (default: 2)

        Returns:
            Dict containing job_id for evaluation tracking
        """
        if not self.use_k8s:
            raise NotImplementedError("Non-K8s evaluation not implemented yet")

        if not isinstance(benchmark_config, BenchmarkConfig):
            raise LMEvalConfigError("K8s mode requires BenchmarkConfig")

        stored_benchmark = await self.get_benchmark(benchmark_id)
        logger.info("Running evaluation for benchmark %s", benchmark_id)

        config_limit = self._process_benchmark_config(benchmark_config)
        self._process_environment_vars(benchmark_config)

        if hasattr(benchmark_config, "metadata") and benchmark_config.metadata:
            logger.debug(
                "Benchmark config metadata: %s", json.dumps(benchmark_config.metadata, indent=2)
            )
            if (
                "input" in benchmark_config.metadata
                and "storage" in benchmark_config.metadata.get("input", {})
            ):
                logger.debug(
                    "Found storage config in metadata: %s", benchmark_config.metadata['input']['storage']
                )

        cr = self._cr_builder.create_cr(
            benchmark_id=benchmark_id,
            task_config=benchmark_config,
            base_url=getattr(self._config, "base_url", None),
            limit=config_limit or limit,
            stored_benchmark=stored_benchmark,
        )

        logger.debug(
            "Generated LMEvalJob Custom Resource for benchmark %s", benchmark_id
        )

        if (
            "spec" in cr
            and hasattr(benchmark_config, "metadata")
            and benchmark_config.metadata
        ):
            input_data = benchmark_config.metadata.get("input", {})
            if (
                isinstance(input_data, dict)
                and "storage" in input_data
                and "pvc" in input_data.get("storage", {})
            ):
                pvc_name = input_data["storage"]["pvc"]

                if "offline" in cr["spec"] and cr["spec"]["offline"] is None:
                    logger.warning(
                        "Removing null offline field from CR spec in run_eval"
                    )
                    del cr["spec"]["offline"]

                cr["spec"]["offline"] = {"storage": {"pvcName": pvc_name}}
                logger.debug("Ensured offline storage in CR with PVC: %s", pvc_name)

        job_id = self._get_job_id()

        job = Job(
            job_id=job_id,
            status=JobStatus.scheduled,
            metadata={"created_at": datetime.now().isoformat()},
        )
        self._jobs.append(job)
        self._job_metadata[job_id] = {}

        try:
            self._deploy_lmeval_cr(cr, job_id)
        except Exception as e:
            job.status = JobStatus.failed
            self._job_metadata[job_id]["error"] = str(e)
            raise

        return {"job_id": job_id}

    async def evaluate_rows(
        self,
        benchmark_id: str,
        input_rows: list[dict[str, Any]],
        scoring_functions: list[str],
        benchmark_config: BenchmarkConfig,
    ) -> EvaluateResponse:
        """Evaluate a list of rows on a benchmark.

        Args:
            benchmark_id: The ID of the benchmark to run the evaluation on.
            input_rows: The rows to evaluate.
            scoring_functions: The scoring functions to use for the evaluation.
            benchmark_config: The configuration for the benchmark.

        Returns:
            EvaluateResponse: Object containing generations and scores
        """
        if not self.use_k8s:
            raise NotImplementedError("Non-K8s evaluation not implemented yet")

        # FIXME: Placeholder
        generations = []
        for row in input_rows:
            generation = {**row, "generated_answer": "Placeholder answer from LMEval"}
            generations.append(generation)

        scores = {}
        for scoring_fn in scoring_functions:
            score_rows = [{"score": 0.5} for _ in input_rows]
            scores[scoring_fn] = ScoringResult(
                aggregated_results={"accuracy": 0.5}, score_rows=score_rows
            )

        return EvaluateResponse(generations=generations, scores=scores)

    async def job_status(self, benchmark_id: str, job_id: str) -> dict[str, str] | None:
        """Get the status of a running evaluation job.

        Args:
            benchmark_id: The benchmark id
            job_id: The job id

        Returns:
            Dict with current status of the job
        """
        if not self.use_k8s:
            raise NotImplementedError("Non-K8s evaluation not implemented yet")

        job = next((j for j in self._jobs if j.job_id == job_id), None)
        if not job:
            logger.warning("Job %s not found", job_id)
            return None

        try:
            job_metadata = self._job_metadata.get(job_id, {})
            k8s_name = job_metadata.get("k8s_name")
            if not k8s_name:
                logger.warning("No K8s resource name found for job %s", job_id)
                return {"job_id": job_id, "status": JobStatus.scheduled}

            group = "trustyai.opendatahub.io"
            version = "v1alpha1"
            plural = "lmevaljobs"

            cr = self._k8s_custom_api.get_namespaced_custom_object(
                group=group,
                version=version,
                namespace=self._namespace,
                plural=plural,
                name=k8s_name,
            )

            status = cr.get("status", {})
            state = status.get("state", "")
            reason = status.get("reason", "")
            message = status.get("message", "")

            logger.debug(
                "Job %s status: state=%s, reason=%s, message=%s", job_id, state, reason, message
            )

            job_status = JobStatus.scheduled
            if state == "Complete":
                job_status = (
                    JobStatus.failed if reason == "Failed" else JobStatus.completed
                )
            elif state in ("Running", "Pending", "Scheduled"):
                job_status = (
                    JobStatus.in_progress if state == "Running" else JobStatus.scheduled
                )
            elif state == "Cancelled":
                job_status = JobStatus.cancelled

            # Update the job status
            job.status = job_status

            return {"job_id": job_id, "status": job_status}

        except ApiException as e:
            logger.error("Failed to get job status from Kubernetes: %s", e)
            return {"job_id": job_id, "status": JobStatus.scheduled}

    async def job_cancel(self, benchmark_id: str, job_id: str) -> None:
        """Cancel a running evaluation job.

        Args:
            benchmark_id: The benchmark identifier
            job_id: The job identifier
        """
        if not self.use_k8s:
            raise NotImplementedError("Non-K8s evaluation not implemented yet")

        job = next((j for j in self._jobs if j.job_id == job_id), None)
        if not job:
            logger.warning("Job %s not found", job_id)
            return

        try:
            job_metadata = self._job_metadata.get(job_id, {})
            k8s_name = job_metadata.get("k8s_name")
            if not k8s_name:
                logger.warning("No K8s resource name found for job %s", job_id)
                return

            # Delete the LMEvalJob
            group = "trustyai.opendatahub.io"
            version = "v1alpha1"
            plural = "lmevaljobs"

            self._k8s_custom_api.delete_namespaced_custom_object(
                group=group,
                version=version,
                namespace=self._namespace,
                plural=plural,
                name=k8s_name,
            )

            # Update job status
            job.status = JobStatus.cancelled
            logger.info(
                "Successfully cancelled job %s (Kubernetes resource: %s)", job_id, k8s_name
            )

        except ApiException as e:
            logger.error("Failed to cancel job in Kubernetes: %s", e)
            raise LMEvalConfigError(f"Failed to cancel job: {e}") from e

    def _get_job_and_k8s_name(self, job_id: str) -> tuple[Job | None, str | None]:
        """Get job and Kubernetes resource name.

        Args:
            job_id: The job ID

        Returns:
            (job, k8s_name)
        """
        job = next((j for j in self._jobs if j.job_id == job_id), None)
        if not job:
            logger.warning("Job %s not found", job_id)
            return None, None

        job_metadata = self._job_metadata.get(job_id, {})
        k8s_name = job_metadata.get("k8s_name")
        if not k8s_name:
            logger.warning("No K8s resource name found for job %s", job_id)
            return job, None

        return job, k8s_name

    def _get_k8s_cr(self, k8s_name: str) -> dict[str, Any] | None:
        """Get Kubernetes custom resource.

        Args:
            k8s_name: Kubernetes resource name

        Returns:
            Custom resource as dictionary or None if not found
        """
        try:
            group = "trustyai.opendatahub.io"
            version = "v1alpha1"
            plural = "lmevaljobs"

            return self._k8s_custom_api.get_namespaced_custom_object(
                group=group,
                version=version,
                namespace=self._namespace,
                plural=plural,
                name=k8s_name,
            )
        except ApiException as e:
            logger.error("Failed to get custom resource: %s", e)
            return None

    def _parse_evaluation_results(
        self, results_str: str
    ) -> tuple[dict[str, ScoringResult], list[dict[str, Any]], dict[str, Any]]:
        """Parse evaluation results from JSON string.

        Args:
            results_str: JSON string containing results

        Returns:
            (scores, generations, metadata)
        """
        try:
            results = json.loads(results_str)
            logger.debug("Successfully parsed results JSON")
        except json.JSONDecodeError as e:
            logger.error("Failed to parse results JSON: %s", e)
            raise ValueError(f"Invalid JSON in results field: {e}") from e

        # Extract scores
        scores = {}
        if "results" in results and isinstance(results["results"], dict):
            for task_name, metrics in results["results"].items():
                if not isinstance(metrics, dict):
                    continue

                for metric_key, metric_value in metrics.items():
                    if (
                        not isinstance(metric_value, (int, float))
                        or metric_key == "alias"
                    ):
                        continue

                    metric_name = (
                        metric_key.split(",")[0] if "," in metric_key else metric_key
                    )
                    score_rows = [{"score": metric_value}]
                    scores[f"{task_name}:{metric_name}"] = ScoringResult(
                        aggregated_results={metric_name: metric_value},
                        score_rows=score_rows,
                    )

        # Extract generations
        generations = []
        if "samples" in results and isinstance(results["samples"], list):
            for sample in results["samples"]:
                generation = {
                    "generated_answer": sample.get("output", ""),
                    "input": sample["input"] if "input" in sample else None,
                }
                generations.append(generation)

        # Extract metadata
        metadata = {
            "task_info": {
                "task_name": list(results.get("results", {}).keys()),
                "n_samples": results.get("n-samples", {}),
                "higher_is_better": results.get("higher_is_better", {}),
            },
            "model_info": {
                "model_name": results.get("model_name", ""),
                "model_source": results.get("model_source", ""),
                "evaluation_time": results.get("total_evaluation_time_seconds", ""),
            },
            "config": results.get("config", {}),
        }

        return scores, generations, metadata

    async def job_result(self, benchmark_id: str, job_id: str) -> EvaluateResponse:
        """Get the results of a completed evaluation job.

        Args:
            benchmark_id: The benchmark id
            job_id: The job id

        Returns:
            EvaluateResponse: Results of the evaluation
        """
        if not self.use_k8s:
            return EvaluateResponse(
                generations=[],
                scores={},
                metadata={"error": "Non-K8s implementation not available"},
            )

        # Get job and k8s name
        job, k8s_name = self._get_job_and_k8s_name(job_id)
        if not job:
            return EvaluateResponse(generations=[], scores={})
        if not k8s_name:
            return EvaluateResponse(generations=[], scores={})

        # Get custom resource
        cr = self._get_k8s_cr(k8s_name)
        if not cr:
            return EvaluateResponse(
                generations=[],
                scores={},
                metadata={"error": "Failed to get custom resource"},
            )

        # Extract status information
        status = cr.get("status", {})
        state = status.get("state", "")
        reason = status.get("reason", "")
        message = status.get("message", "")

        # Check if job is complete
        if state != "Complete":
            logger.warning("Job %s is not complete yet (state: %s)", job_id, state)
            return EvaluateResponse(
                generations=[],
                scores={},
                metadata={"state": state, "message": message or "Job not complete"},
            )

        # Get results JSON
        results_str = status.get("results", "")
        if not results_str:
            logger.warning("No results found in job %s", job_id)
            return EvaluateResponse(
                generations=[],
                scores={},
                metadata={
                    "state": state,
                    "reason": reason,
                    "message": "No results found",
                },
            )

        try:
            # Parse results
            scores, generations, result_metadata = self._parse_evaluation_results(
                results_str
            )

            # Add status information to metadata
            metadata = {
                "state": state,
                "reason": reason,
                "message": message,
                **result_metadata,
            }

            # Update job status
            job.status = JobStatus.completed

            return EvaluateResponse(
                generations=generations, scores=scores, metadata=metadata
            )

        except Exception as e:
            logger.error("Error retrieving job results: %s", e)
            return EvaluateResponse(
                generations=[], scores={}, metadata={"error": str(e)}
            )

    async def shutdown(self) -> None:
        """Clean up resources when shutting down."""
        logger.info("Shutting down LMEval provider")
        if self._k8s_client:
            self._k8s_client.close()
            logger.debug("Closed Kubernetes client connection")
<|MERGE_RESOLUTION|>--- conflicted
+++ resolved
@@ -8,11 +8,7 @@
 import uuid
 from datetime import datetime
 from pathlib import Path
-<<<<<<< HEAD
-from typing import Any
-=======
 from typing import Any, Dict, List, Optional, Tuple, Union
->>>>>>> 5fb63a70
 
 import yaml
 from kubernetes import client as k8s_client
@@ -84,7 +80,7 @@
             "TRUSTYAI_LMEVAL_CERT_FILE" if cert_file else "TRUSTYAI_LMEVAL_CERT_SECRET",
             missing_var
         )
-        
+
         # Check if we can fall back to provider config
         if (
             provider_config
@@ -185,7 +181,7 @@
     ]
 
     logger.info(
-        "Created TLS volume config: mount=%s, secret=%s, cert_file=%s", 
+        "Created TLS volume config: mount=%s, secret=%s, cert_file=%s",
         mount_path, tls_config.cert_secret, tls_config.cert_file
     )
     return volume_mounts, volumes
@@ -201,33 +197,25 @@
 class ContainerConfig(BaseModel):
     """Container configuration for the LMEval CR."""
 
-<<<<<<< HEAD
-    env: list[dict[str, Any]] | None = None
-=======
     env: Optional[List[Dict[str, Any]]] = None
     volumeMounts: Optional[List[Dict[str, Any]]] = None
->>>>>>> 5fb63a70
 
 
 class PodConfig(BaseModel):
     """Pod configuration for the LMEval CR."""
 
     container: ContainerConfig
-<<<<<<< HEAD
-    serviceAccountName: str | None = None
-=======
     serviceAccountName: Optional[str] = None
     volumes: Optional[List[Dict[str, Any]]] = None
->>>>>>> 5fb63a70
 
 
 class GitSource(BaseModel):
     """Git source for custom tasks."""
 
     url: str
-    branch: str | None = None
-    commit: str | None = None
-    path: str | None = None
+    branch: Optional[str] = None
+    commit: Optional[str] = None
+    path: Optional[str] = None
 
     def model_dump(self, **kwargs):
         result = super().model_dump(**kwargs)
@@ -255,8 +243,8 @@
 class TaskList(BaseModel):
     """Task list configuration for the LMEval Custom Resource."""
 
-    taskNames: list[str]
-    customTasks: CustomTasks | None = None
+    taskNames: List[str]
+    customTasks: Optional[CustomTasks] = None
 
     def model_dump(self, **kwargs):
         result = super().model_dump(**kwargs)
@@ -274,10 +262,10 @@
     taskList: TaskList
     logSamples: bool = True
     batchSize: str = "1"
-    limit: str | None = None
-    modelArgs: list[ModelArg]
-    pod: PodConfig | None = None
-    offline: dict[str, Any] | None = None
+    limit: Optional[str] = None
+    modelArgs: List[ModelArg]
+    pod: Optional[PodConfig] = None
+    offline: Optional[Dict[str, Any]] = None
 
     def model_dump(self, **kwargs):
         result = super().model_dump(**kwargs)
@@ -322,7 +310,9 @@
 class LMEvalCRBuilder:
     """An utility class which creates LMEval Custom Resources from BenchmarkConfigs."""
 
-    def __init__(self, namespace: str = "default", service_account: str | None = None):
+    def __init__(
+        self, namespace: str = "default", service_account: Optional[str] = None
+    ):
         """Initialize the LMEvalCRBuilder.
 
         Args:
@@ -345,7 +335,7 @@
         """
         # Strip trailing slashes
         cleaned_url = base_url.rstrip("/")
-
+        
         # Check if URL already ends with v1
         if cleaned_url.endswith("/v1"):
             return f"{cleaned_url}/completions"
@@ -353,30 +343,6 @@
             return f"{cleaned_url}/v1/completions"
 
     def _create_model_args(
-<<<<<<< HEAD
-        self, model_name: str, base_url: str | None = None
-    ) -> list[ModelArg]:
-        """Create model arguments for the CR.
-
-        Args:
-            model_name: The model name to use
-            base_url: Optional base URL for the model service
-
-        Returns:
-            List of ModelArg objects
-        """
-        model_args = [ModelArg(name="model", value=model_name)]
-
-        if base_url:
-            openai_base_url = self._build_openai_url(base_url)
-            model_args.append(ModelArg(name="base_url", value=openai_base_url))
-
-        # Add TLS configuration (if present in config)
-        if hasattr(self._config, "tls") and self._config.tls is not None:
-            tls_value = str(self._config.tls)
-            logger.debug(
-                f"Adding TLS configuration to CR: verify_certificate={tls_value}"
-=======
         self, base_url: str, benchmark_config: BenchmarkConfig
     ) -> List[ModelArg]:
         """Create model arguments for the LMEvalJob CR."""
@@ -408,14 +374,13 @@
         if env_tls_config is not None:
             model_args.append(
                 ModelArg(name="verify_certificate", value=str(env_tls_config))
->>>>>>> 5fb63a70
             )
 
         return model_args
 
     def _collect_env_vars(
-        self, task_config: BenchmarkConfig, stored_benchmark: Benchmark | None
-    ) -> list[dict[str, Any]]:
+        self, task_config: BenchmarkConfig, stored_benchmark: Optional[Benchmark]
+    ) -> List[Dict[str, Any]]:
         """Collect environment variables.
 
         Args:
@@ -444,11 +409,7 @@
                     else:
                         # Handle simple string value
                         env_vars.append({"name": key, "value": str(value)})
-<<<<<<< HEAD
-                        logger.debug(f"Added environment variable from metadata: {key}")
-=======
                         logger.debug("Added environment variable from metadata: %s", key)
->>>>>>> 5fb63a70
 
         # Get environment variables from stored benchmark metadata
         if (
@@ -499,7 +460,7 @@
 
         return task_name
 
-    def _create_pod_config(self, env_vars: list[dict[str, Any]]) -> PodConfig | None:
+    def _create_pod_config(self, env_vars: List[Dict[str, Any]]) -> Optional[PodConfig]:
         """Create pod configuration with environment variables.
 
         Args:
@@ -531,11 +492,7 @@
             if "secret" in env_var and env_var["secret"]:
                 # Custom secret structure: name/value/secret
                 secret_ref = env_var["secret"]
-                if (
-                    isinstance(secret_ref, dict)
-                    and "name" in secret_ref
-                    and "key" in secret_ref
-                ):
+                if isinstance(secret_ref, dict) and "name" in secret_ref and "key" in secret_ref:
                     env_entry["valueFrom"] = {
                         "secretKeyRef": {
                             "name": secret_ref["name"],
@@ -611,8 +568,8 @@
         return pod_config
 
     def _extract_git_source(
-        self, task_config: BenchmarkConfig, stored_benchmark: Benchmark | None
-    ) -> dict[str, Any] | None:
+        self, task_config: BenchmarkConfig, stored_benchmark: Optional[Benchmark]
+    ) -> Optional[Dict[str, Any]]:
         """Extract git source data from task config or stored benchmark.
 
         Args:
@@ -664,8 +621,8 @@
         return None
 
     def _extract_pvc_name(
-        self, task_config: BenchmarkConfig, stored_benchmark: Benchmark | None
-    ) -> str | None:
+        self, task_config: BenchmarkConfig, stored_benchmark: Optional[Benchmark]
+    ) -> Optional[str]:
         """Get PVC name from metadata with structure input.storage.pvc.
 
         Args:
@@ -709,9 +666,9 @@
         self,
         benchmark_id: str,
         task_config: BenchmarkConfig,
-        base_url: str | None = None,
-        limit: str | None = None,
-        stored_benchmark: Benchmark | None = None,
+        base_url: Optional[str] = None,
+        limit: Optional[str] = None,
+        stored_benchmark: Optional[Benchmark] = None,
     ) -> dict:
         """Create LMEval Custom Resource from a Llama Stack BenchmarkConfig.
 
@@ -777,13 +734,8 @@
             and stored_benchmark.metadata
             and "tokenized_requests" in stored_benchmark.metadata
         ):
-            tokenized_requests_value = stored_benchmark.metadata.get(
-                "tokenized_requests"
-            )
-            if (
-                isinstance(tokenized_requests_value, (bool, str))
-                and tokenized_requests_value is not None
-            ):
+            tokenized_requests_value = stored_benchmark.metadata.get("tokenized_requests")
+            if isinstance(tokenized_requests_value, (bool, str)) and tokenized_requests_value is not None:
                 value_str = str(tokenized_requests_value)
                 logger.debug("Using tokenized_requests from metadata: %s", value_str)
                 model_args.append(ModelArg(name="tokenized_requests", value=value_str))
@@ -892,11 +844,7 @@
     )
     if Path(service_account_namespace_path).exists():
         try:
-<<<<<<< HEAD
-            with open(service_account_namespace_path) as f:
-=======
             with open(service_account_namespace_path, "r") as f:
->>>>>>> 5fb63a70
                 namespace = f.read().strip()
                 if namespace:
                     logger.debug("Using namespace from service account: %s", namespace)
@@ -908,11 +856,7 @@
     pod_namespace = os.getenv("POD_NAMESPACE")
     if pod_namespace:
         logger.debug(
-<<<<<<< HEAD
-            f"Using namespace from POD_NAMESPACE environment variable: {pod_namespace}"
-=======
             "Using namespace from POD_NAMESPACE environment variable: %s", pod_namespace
->>>>>>> 5fb63a70
         )
         return pod_namespace
 
@@ -920,11 +864,7 @@
     alt_namespace = os.getenv("NAMESPACE")  # noqa: Q000
     if alt_namespace:
         logger.debug(
-<<<<<<< HEAD
-            f"Using namespace from NAMESPACE environment variable: {alt_namespace}"
-=======
             "Using namespace from NAMESPACE environment variable: %s", alt_namespace
->>>>>>> 5fb63a70
         )
         return alt_namespace
 
@@ -946,15 +886,10 @@
 
         self._namespace = _resolve_namespace(self._config)
 
-<<<<<<< HEAD
-        logger.debug(f"LMEval provider initialized with namespace: {self._namespace}")
-        logger.debug(f"LMEval provider config values: {vars(self._config)}")
-=======
         logger.debug("LMEval provider initialized with namespace: %s", self._namespace)
         logger.debug("LMEval provider config values: %s", vars(self._config))
->>>>>>> 5fb63a70
         self.benchmarks = {}
-        self._jobs: list[Job] = []
+        self._jobs: List[Job] = []
         self._job_metadata = {}
 
         self._k8s_client = None
@@ -962,11 +897,7 @@
         if self.use_k8s:
             self._init_k8s_client()
             logger.debug(
-<<<<<<< HEAD
-                f"Initialized Kubernetes client with namespace: {self._namespace}"
-=======
                 "Initialized Kubernetes client with namespace: %s", self._namespace
->>>>>>> 5fb63a70
             )
             self._cr_builder = LMEvalCRBuilder(
                 namespace=self._namespace,
@@ -1009,7 +940,7 @@
         """
         return ListBenchmarksResponse(data=list(self.benchmarks.values()))
 
-    async def get_benchmark(self, benchmark_id: str) -> Benchmark | None:
+    async def get_benchmark(self, benchmark_id: str) -> Optional[Benchmark]:
         """Get a specific benchmark by ID.
 
         Args:
@@ -1150,7 +1081,7 @@
 
     def _process_benchmark_config(
         self, benchmark_config: BenchmarkConfig
-    ) -> str | None:
+    ) -> Optional[str]:
         """Process benchmark configuration for limit.
 
         Args:
@@ -1204,7 +1135,7 @@
         benchmark_id: str,
         benchmark_config: BenchmarkConfig,
         limit: str = "2",
-    ) -> dict[str, str]:
+    ) -> Dict[str, str]:
         """Run an evaluation for a specific benchmark and configuration.
 
         Args:
@@ -1295,8 +1226,8 @@
     async def evaluate_rows(
         self,
         benchmark_id: str,
-        input_rows: list[dict[str, Any]],
-        scoring_functions: list[str],
+        input_rows: List[Dict[str, Any]],
+        scoring_functions: List[str],
         benchmark_config: BenchmarkConfig,
     ) -> EvaluateResponse:
         """Evaluate a list of rows on a benchmark.
@@ -1328,7 +1259,9 @@
 
         return EvaluateResponse(generations=generations, scores=scores)
 
-    async def job_status(self, benchmark_id: str, job_id: str) -> dict[str, str] | None:
+    async def job_status(
+        self, benchmark_id: str, job_id: str
+    ) -> Optional[Dict[str, str]]:
         """Get the status of a running evaluation job.
 
         Args:
@@ -1440,7 +1373,7 @@
             logger.error("Failed to cancel job in Kubernetes: %s", e)
             raise LMEvalConfigError(f"Failed to cancel job: {e}") from e
 
-    def _get_job_and_k8s_name(self, job_id: str) -> tuple[Job | None, str | None]:
+    def _get_job_and_k8s_name(self, job_id: str) -> Tuple[Optional[Job], Optional[str]]:
         """Get job and Kubernetes resource name.
 
         Args:
@@ -1462,7 +1395,7 @@
 
         return job, k8s_name
 
-    def _get_k8s_cr(self, k8s_name: str) -> dict[str, Any] | None:
+    def _get_k8s_cr(self, k8s_name: str) -> Optional[Dict[str, Any]]:
         """Get Kubernetes custom resource.
 
         Args:
@@ -1489,7 +1422,7 @@
 
     def _parse_evaluation_results(
         self, results_str: str
-    ) -> tuple[dict[str, ScoringResult], list[dict[str, Any]], dict[str, Any]]:
+    ) -> Tuple[Dict[str, ScoringResult], List[Dict[str, Any]], Dict[str, Any]]:
         """Parse evaluation results from JSON string.
 
         Args:
